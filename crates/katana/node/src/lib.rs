#![cfg_attr(not(test), warn(unused_crate_dependencies))]

pub mod config;
pub mod exit;
pub mod version;

use std::future::IntoFuture;
use std::net::SocketAddr;
use std::sync::Arc;
use std::time::Duration;

use anyhow::Result;
use config::rpc::{ApiKind, RpcConfig};
use config::Config;
use dojo_metrics::exporters::prometheus::PrometheusRecorder;
use dojo_metrics::{Report, Server as MetricsServer};
use hyper::{Method, Uri};
use jsonrpsee::server::middleware::proxy_get_request::ProxyGetRequestLayer;
use jsonrpsee::server::{AllowHosts, ServerBuilder, ServerHandle};
use jsonrpsee::RpcModule;
use katana_core::backend::gas_oracle::L1GasOracle;
use katana_core::backend::storage::Blockchain;
use katana_core::backend::Backend;
use katana_core::constants::{
    DEFAULT_ETH_L1_DATA_GAS_PRICE, DEFAULT_ETH_L1_GAS_PRICE, DEFAULT_STRK_L1_DATA_GAS_PRICE,
    DEFAULT_STRK_L1_GAS_PRICE,
};
use katana_core::env::BlockContextGenerator;
use katana_core::service::block_producer::BlockProducer;
use katana_db::mdbx::DbEnv;
use katana_executor::implementation::blockifier::BlockifierFactory;
use katana_executor::{ExecutionFlags, ExecutorFactory};
<<<<<<< HEAD
use katana_pipeline::stage::{Blocks, Classes};
use katana_pipeline::{Pipeline, PipelineHandle};
=======
use katana_pipeline::stage::Sequencing;
>>>>>>> 3ba53c8a
use katana_pool::ordering::FiFo;
use katana_pool::validation::stateful::TxValidator;
use katana_pool::TxPool;
use katana_primitives::block::GasPrices;
use katana_primitives::env::{CfgEnv, FeeTokenAddressses};
use katana_rpc::dev::DevApi;
use katana_rpc::metrics::RpcServerMetrics;
use katana_rpc::saya::SayaApi;
use katana_rpc::starknet::forking::ForkedClient;
use katana_rpc::starknet::{StarknetApi, StarknetApiConfig};
use katana_rpc::torii::ToriiApi;
use katana_rpc_api::dev::DevApiServer;
use katana_rpc_api::saya::SayaApiServer;
use katana_rpc_api::starknet::{StarknetApiServer, StarknetTraceApiServer, StarknetWriteApiServer};
use katana_rpc_api::torii::ToriiApiServer;
use katana_tasks::TaskManager;
use starknet::providers::SequencerGatewayProvider;
use tower_http::cors::{AllowOrigin, CorsLayer};
use tracing::info;

use crate::exit::NodeStoppedFuture;

/// A handle to the launched node.
#[allow(missing_debug_implementations)]
pub struct LaunchedNode {
    pub node: Node,
    /// Handle to the rpc server.
    pub rpc: RpcServer,
    /// Handle to the syncing pipeline.
    pub pipeline: PipelineHandle,
}

impl LaunchedNode {
    /// Stops the node.
    ///
    /// This will instruct the node to stop and wait until it has actually stop.
    pub async fn stop(&self) -> Result<()> {
        // TODO: wait for the rpc server to stop instead of just stopping it.
        self.rpc.handle.stop()?;
        self.node.task_manager.shutdown().await;
        Ok(())
    }

    /// Returns a future which resolves only when the node has stopped.
    pub fn stopped(&self) -> NodeStoppedFuture<'_> {
        NodeStoppedFuture::new(self)
    }
}

/// A node instance.
///
/// The struct contains the handle to all the components of the node.
#[must_use = "Node does nothing unless launched."]
#[allow(missing_debug_implementations)]
pub struct Node {
    pub pool: TxPool,
    pub db: Option<DbEnv>,
    pub task_manager: TaskManager,
    pub backend: Arc<Backend<BlockifierFactory>>,
    pub block_producer: BlockProducer<BlockifierFactory>,
    pub config: Arc<Config>,
    forked_client: Option<ForkedClient>,
}

impl Node {
    /// Start the node.
    ///
    /// This method will start all the node process, running them until the node is stopped.
    pub async fn launch(mut self) -> Result<LaunchedNode> {
        let chain = self.backend.chain_spec.id;
        info!(%chain, "Starting node.");

        // TODO: maybe move this to the build stage
        if let Some(ref cfg) = self.config.metrics {
            let addr = cfg.socket_addr();
            let mut reports: Vec<Box<dyn Report>> = Vec::new();

            if let Some(ref db) = self.db {
                reports.push(Box::new(db.clone()) as Box<dyn Report>);
            }

            let exporter = PrometheusRecorder::current().expect("qed; should exist at this point");
            let server = MetricsServer::new(exporter).with_process_metrics().with_reports(reports);

            self.task_manager.task_spawner().build_task().spawn(server.start(addr));
            info!(%addr, "Metrics server started.");
        }

        let pool = self.pool.clone();
        let backend = self.backend.clone();
        let block_producer = self.block_producer.clone();
        let validator = self.block_producer.validator().clone();

<<<<<<< HEAD
        // --- build and start the pipeline

        let provider = self.backend.blockchain.provider().clone();
        let fgw = SequencerGatewayProvider::starknet_alpha_sepolia();
        let (mut pipeline, handle) = Pipeline::new(provider.clone(), 64);

        pipeline.add_stage(Blocks::new(provider.clone(), fgw.clone(), 3));
        pipeline.add_stage(Classes::new(provider, fgw.clone(), 3));

        handle.set_tip(1000);

=======
        // --- build and run sequencing task

        let sequencing = Sequencing::new(
            pool.clone(),
            backend.clone(),
            self.task_manager.task_spawner(),
            block_producer.clone(),
            self.config.messaging.clone(),
        );

>>>>>>> 3ba53c8a
        self.task_manager
            .task_spawner()
            .build_task()
            .critical()
            .name("Sequencing")
            .spawn(sequencing.into_future());

        let node_components = (pool, backend, block_producer, validator, self.forked_client.take());
        let rpc = spawn(node_components, self.config.rpc.clone()).await?;

        Ok(LaunchedNode { node: self, pipeline: handle, rpc })
    }
}

/// Build the node components from the given [`Config`].
///
/// This returns a [`Node`] instance which can be launched with the all the necessary components
/// configured.
pub async fn build(mut config: Config) -> Result<Node> {
    if config.metrics.is_some() {
        // Metrics recorder must be initialized before calling any of the metrics macros, in order
        // for it to be registered.
        let _ = PrometheusRecorder::install("katana")?;
    }

    // --- build executor factory

    let cfg_env = CfgEnv {
        chain_id: config.chain.id,
        invoke_tx_max_n_steps: config.execution.invocation_max_steps,
        validate_max_n_steps: config.execution.validation_max_steps,
        max_recursion_depth: config.execution.max_recursion_depth,
        fee_token_addresses: FeeTokenAddressses {
            eth: config.chain.fee_contracts.eth,
            strk: config.chain.fee_contracts.strk,
        },
    };

    let execution_flags = ExecutionFlags::new()
        .with_account_validation(config.dev.account_validation)
        .with_fee(config.dev.fee);

    let executor_factory = Arc::new(BlockifierFactory::new(cfg_env, execution_flags));

    // --- build backend

    let (blockchain, db, forked_client) = if let Some(cfg) = &config.forking {
        let chain_spec = Arc::get_mut(&mut config.chain).expect("get mut Arc");
        let (bc, block_num) =
            Blockchain::new_from_forked(cfg.url.clone(), cfg.block, chain_spec).await?;

        // TODO: it'd bee nice if the client can be shared on both the rpc and forked backend side
        let forked_client = ForkedClient::new_http(cfg.url.clone(), block_num);

        (bc, None, Some(forked_client))
    } else if let Some(db_path) = &config.db.dir {
        let db = katana_db::init_db(db_path)?;
        (Blockchain::new_with_db(db.clone(), &config.chain)?, Some(db), None)
    } else {
        let db = katana_db::init_ephemeral_db()?;
        (Blockchain::new_with_db(db.clone(), &config.chain)?, Some(db), None)
    };

    // --- build l1 gas oracle

    // Check if the user specify a fixed gas price in the dev config.
    let gas_oracle = if let Some(fixed_prices) = &config.dev.fixed_gas_prices {
        L1GasOracle::fixed(fixed_prices.gas_price.clone(), fixed_prices.data_gas_price.clone())
    }
    // TODO: for now we just use the default gas prices, but this should be a proper oracle in the
    // future that can perform actual sampling.
    else {
        L1GasOracle::fixed(
            GasPrices { eth: DEFAULT_ETH_L1_GAS_PRICE, strk: DEFAULT_STRK_L1_GAS_PRICE },
            GasPrices { eth: DEFAULT_ETH_L1_DATA_GAS_PRICE, strk: DEFAULT_STRK_L1_DATA_GAS_PRICE },
        )
    };

    let block_context_generator = BlockContextGenerator::default().into();
    let backend = Arc::new(Backend {
        gas_oracle,
        blockchain,
        executor_factory,
        block_context_generator,
        chain_spec: config.chain.clone(),
    });

    // --- build block producer

    let block_producer = if config.sequencing.block_time.is_some() || config.sequencing.no_mining {
        if let Some(interval) = config.sequencing.block_time {
            BlockProducer::interval(Arc::clone(&backend), interval)
        } else {
            BlockProducer::on_demand(Arc::clone(&backend))
        }
    } else {
        BlockProducer::instant(Arc::clone(&backend))
    };

    // --- build transaction pool

    let validator = block_producer.validator();
    let pool = TxPool::new(validator.clone(), FiFo::new());

    let node = Node {
        db,
        pool,
        backend,
        forked_client,
        block_producer,
        config: Arc::new(config),
        task_manager: TaskManager::current(),
    };

    Ok(node)
}

// Moved from `katana_rpc` crate
pub async fn spawn<EF: ExecutorFactory>(
    node_components: (
        TxPool,
        Arc<Backend<EF>>,
        BlockProducer<EF>,
        TxValidator,
        Option<ForkedClient>,
    ),
    config: RpcConfig,
) -> Result<RpcServer> {
    let (pool, backend, block_producer, validator, forked_client) = node_components;

    let mut methods = RpcModule::new(());
    methods.register_method("health", |_, _| Ok(serde_json::json!({ "health": true })))?;

    if config.apis.contains(&ApiKind::Starknet) {
        let cfg = StarknetApiConfig { max_event_page_size: config.max_event_page_size };

        let server = if let Some(client) = forked_client {
            StarknetApi::new_forked(
                backend.clone(),
                pool.clone(),
                block_producer.clone(),
                validator,
                client,
                cfg,
            )
        } else {
            StarknetApi::new(backend.clone(), pool.clone(), block_producer.clone(), validator, cfg)
        };

        methods.merge(StarknetApiServer::into_rpc(server.clone()))?;
        methods.merge(StarknetWriteApiServer::into_rpc(server.clone()))?;
        methods.merge(StarknetTraceApiServer::into_rpc(server))?;
    }

    if config.apis.contains(&ApiKind::Dev) {
        methods.merge(DevApi::new(backend.clone(), block_producer.clone()).into_rpc())?;
    }

    if config.apis.contains(&ApiKind::Torii) {
        methods.merge(
            ToriiApi::new(backend.clone(), pool.clone(), block_producer.clone()).into_rpc(),
        )?;
    }

    if config.apis.contains(&ApiKind::Saya) {
        methods.merge(SayaApi::new(backend.clone(), block_producer.clone()).into_rpc())?;
    }

    let cors = CorsLayer::new()
            // Allow `POST` when accessing the resource
            .allow_methods([Method::POST, Method::GET])
            .allow_headers([hyper::header::CONTENT_TYPE, "argent-client".parse().unwrap(), "argent-version".parse().unwrap()]);

    let cors =
        config.cors_origins.clone().map(|allowed_origins| match allowed_origins.as_slice() {
            [origin] if origin == "*" => cors.allow_origin(AllowOrigin::mirror_request()),
            origins => cors.allow_origin(
                origins
                    .iter()
                    .map(|o| {
                        let _ = o.parse::<Uri>().expect("Invalid URI");

                        o.parse().expect("Invalid origin")
                    })
                    .collect::<Vec<_>>(),
            ),
        });

    let middleware = tower::ServiceBuilder::new()
        .option_layer(cors)
        .layer(ProxyGetRequestLayer::new("/", "health")?)
        .timeout(Duration::from_secs(20));

    let server = ServerBuilder::new()
        .set_logger(RpcServerMetrics::new(&methods))
        .set_host_filtering(AllowHosts::Any)
        .set_middleware(middleware)
        .max_connections(config.max_connections)
        .build(config.socket_addr())
        .await?;

    let addr = server.local_addr()?;
    let handle = server.start(methods)?;

    info!(target: "rpc", %addr, "RPC server started.");

    Ok(RpcServer { handle, addr })
}

#[derive(Debug)]
pub struct RpcServer {
    pub addr: SocketAddr,
    pub handle: ServerHandle,
}<|MERGE_RESOLUTION|>--- conflicted
+++ resolved
@@ -10,17 +10,17 @@
 use std::time::Duration;
 
 use anyhow::Result;
+use config::Config;
 use config::rpc::{ApiKind, RpcConfig};
-use config::Config;
 use dojo_metrics::exporters::prometheus::PrometheusRecorder;
 use dojo_metrics::{Report, Server as MetricsServer};
 use hyper::{Method, Uri};
+use jsonrpsee::RpcModule;
 use jsonrpsee::server::middleware::proxy_get_request::ProxyGetRequestLayer;
 use jsonrpsee::server::{AllowHosts, ServerBuilder, ServerHandle};
-use jsonrpsee::RpcModule;
+use katana_core::backend::Backend;
 use katana_core::backend::gas_oracle::L1GasOracle;
 use katana_core::backend::storage::Blockchain;
-use katana_core::backend::Backend;
 use katana_core::constants::{
     DEFAULT_ETH_L1_DATA_GAS_PRICE, DEFAULT_ETH_L1_GAS_PRICE, DEFAULT_STRK_L1_DATA_GAS_PRICE,
     DEFAULT_STRK_L1_GAS_PRICE,
@@ -30,15 +30,10 @@
 use katana_db::mdbx::DbEnv;
 use katana_executor::implementation::blockifier::BlockifierFactory;
 use katana_executor::{ExecutionFlags, ExecutorFactory};
-<<<<<<< HEAD
-use katana_pipeline::stage::{Blocks, Classes};
-use katana_pipeline::{Pipeline, PipelineHandle};
-=======
 use katana_pipeline::stage::Sequencing;
->>>>>>> 3ba53c8a
+use katana_pool::TxPool;
 use katana_pool::ordering::FiFo;
 use katana_pool::validation::stateful::TxValidator;
-use katana_pool::TxPool;
 use katana_primitives::block::GasPrices;
 use katana_primitives::env::{CfgEnv, FeeTokenAddressses};
 use katana_rpc::dev::DevApi;
@@ -129,7 +124,21 @@
         let block_producer = self.block_producer.clone();
         let validator = self.block_producer.validator().clone();
 
-<<<<<<< HEAD
+        // let sequencing = Sequencing::new(
+        //     pool.clone(),
+        //     backend.clone(),
+        //     self.task_manager.task_spawner(),
+        //     block_producer.clone(),
+        //     self.config.messaging.clone(),
+        // );
+
+        // self.task_manager
+        //     .task_spawner()
+        //     .build_task()
+        //     .critical()
+        //     .name("Sequencing")
+        //     .spawn(sequencing.into_future());
+
         // --- build and start the pipeline
 
         let provider = self.backend.blockchain.provider().clone();
@@ -141,18 +150,6 @@
 
         handle.set_tip(1000);
 
-=======
-        // --- build and run sequencing task
-
-        let sequencing = Sequencing::new(
-            pool.clone(),
-            backend.clone(),
-            self.task_manager.task_spawner(),
-            block_producer.clone(),
-            self.config.messaging.clone(),
-        );
-
->>>>>>> 3ba53c8a
         self.task_manager
             .task_spawner()
             .build_task()
