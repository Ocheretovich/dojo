--- conflicted
+++ resolved
@@ -8,12 +8,8 @@
     pub max_price_per_unit: u128,
 }
 
-<<<<<<< HEAD
+// Aliased to match the feeder gateway API
 #[derive(Debug, Clone, PartialEq, Eq, Default)]
-=======
-// Aliased to match the feeder gateway API
-#[derive(Debug, Clone, PartialEq, Eq)]
->>>>>>> a0a173ed
 #[cfg_attr(feature = "arbitrary", derive(::arbitrary::Arbitrary))]
 #[cfg_attr(feature = "serde", derive(serde::Serialize, serde::Deserialize))]
 pub struct ResourceBoundsMapping {
